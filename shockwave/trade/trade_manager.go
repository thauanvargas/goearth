package trade

import (
	g "xabbo.b7c.io/goearth"
	"xabbo.b7c.io/goearth/internal/debug"
	"xabbo.b7c.io/goearth/shockwave/in"
	"xabbo.b7c.io/goearth/shockwave/inventory"
	"xabbo.b7c.io/goearth/shockwave/out"
)

var dbg = debug.NewLogger("[trade]")

// Manager tracks the state of trades.
type Manager struct {
	ix        g.Interceptor
	updated   g.Event[Args]
	accepted  g.Event[AcceptArgs]
	completed g.Event[Args]
	closed    g.Event[Args]

	Trading bool
	Offers  Offers
}

// NewManager creates a new trade Manager using the provided extension.
func NewManager(ext g.Interceptor) *Manager {
	mgr := &Manager{ix: ext}
	ext.Intercept(in.TRADE_ITEMS).With(mgr.handleTradeItems)
	ext.Intercept(in.TRADE_ACCEPT).With(mgr.handleTradeAccept)
	ext.Intercept(in.TRADE_CLOSE).With(mgr.handleTradeClose)
	ext.Intercept(in.TRADE_COMPLETED_2).With(mgr.handleTradeCompleted2)
	return mgr
}

// Offer offers an item with the specified ID in the current trade.
func (mgr *Manager) Offer(itemId int) {
<<<<<<< HEAD
	// The item ID was changed from a string to int
	mgr.ext.Send(out.TRADE_ADDITEM, itemId)
=======
	// The item ID is a raw string with no length header.
	mgr.ix.Send(out.TRADE_ADDITEM, []byte(strconv.Itoa(itemId)))
>>>>>>> 8858d5e3
}

// OfferItem offers the specified inventory item in the current trade.
func (mgr *Manager) OfferItem(item inventory.Item) {
	mgr.Offer(item.ItemId)
}

// Accept accepts the trade.
func (mgr *Manager) Accept() {
	mgr.ix.Send(out.TRADE_ACCEPT)
}

// Unaccept unaccepts the trade.
func (mgr *Manager) Unaccept() {
	mgr.ix.Send(out.TRADE_UNACCEPT)
}

func (mgr *Manager) handleTradeItems(e *g.Intercept) {
	var offers Offers

	for i := 0; i < 2; i++ {
		var offer Offer
		offer.UserId = e.Packet.ReadInt()
		furniCount := e.Packet.ReadInt()
		for j := 0; j < furniCount; j++ {
			var item TradeItem
			item.Parse(e.Packet)
			offer.Items = append(offer.Items, item)
		}
		offers[i] = offer
	}

	args := Args{Offers: offers}

	if mgr.Trading {
		/*
			There is no trade open packet, and we want to detect whether a trade was opened.
			To do this, we check if the trade update is empty. This only happens once,
			and since we cannot remove items, we assume that a new trade has opened.
		*/
		args.Opened = len(mgr.Offers[0].Items) == 0 && len(mgr.Offers[1].Items) == 0
		if args.Opened {
			dbg.Printf("detected trade open (empty trade update)")
		}
	} else {
		mgr.Trading = true
		args.Opened = true
	}

	mgr.Offers = offers
	mgr.updated.Dispatch(args)

	dbg.Printf("trade updated (opened: %t)", args.Opened)
	// TODO: check if this loop gets optimized away when !debug.Enabled
	for _, offer := range offers {
		dbg.Printf("UserId: %d, %d item(s) (accepted: %t)", offer.UserId, len(offer.Items), offer.Accepted)
	}

	dbg.Println("Trade updated")
}

func (mgr *Manager) handleTradeAccept(e *g.Intercept) {
	if !mgr.Trading {
		return
	}

	userId := e.Packet.ReadInt()
	accepted := e.Packet.ReadBool()

	var offer *Offer
	for i := 0; i < 2; i++ {
		if mgr.Offers[i].UserId == userId {
			offer = &mgr.Offers[i]
			break
		}
	}

	if offer != nil {
		offer.Accepted = accepted
		mgr.accepted.Dispatch(AcceptArgs{UserId: userId, Accepted: accepted})
	} else {
		dbg.Printf("WARNING: failed to find offer for UserId %d", userId)
	}
}

func (mgr *Manager) handleTradeCompleted2(e *g.Intercept) {
	if !mgr.Trading {
		return
	}

	mgr.completed.Dispatch(Args{Offers: mgr.Offers})
	dbg.Printf("trade completed")
}

func (mgr *Manager) handleTradeClose(e *g.Intercept) {
	if !mgr.Trading {
		return
	}

	offers := mgr.Offers
	mgr.Trading = false
	mgr.Offers = Offers{}
	mgr.closed.Dispatch(Args{Offers: offers})
	dbg.Printf("trade closed")
}<|MERGE_RESOLUTION|>--- conflicted
+++ resolved
@@ -34,13 +34,8 @@
 
 // Offer offers an item with the specified ID in the current trade.
 func (mgr *Manager) Offer(itemId int) {
-<<<<<<< HEAD
 	// The item ID was changed from a string to int
 	mgr.ext.Send(out.TRADE_ADDITEM, itemId)
-=======
-	// The item ID is a raw string with no length header.
-	mgr.ix.Send(out.TRADE_ADDITEM, []byte(strconv.Itoa(itemId)))
->>>>>>> 8858d5e3
 }
 
 // OfferItem offers the specified inventory item in the current trade.
